using RayCaster, GeometryBasics, LinearAlgebra
using GLMakie, FileIO

function LowSphere(radius, contact=Point3f(0); ntriangles=10)
    return Tesselation(Sphere(contact .+ Point3f(0, 0, radius), radius), ntriangles)
end

begin
    ntriangles = 10
    s1 = LowSphere(0.5f0, Point3f(-0.5, 0.0, 0); ntriangles)
    s2 = LowSphere(0.3f0, Point3f(1, 0.5, 0); ntriangles)
    s3 = LowSphere(0.3f0, Point3f(-0.5, 1, 0); ntriangles)
    s4 = LowSphere(0.4f0, Point3f(0, 1.0, 0); ntriangles)
    l = 0.5
    floor = Rect3f(-l, -l, -0.01, 2l, 2l, 0.01)
    cat = load(Makie.assetpath("cat.obj"))
    bvh = RayCaster.BVHAccel([s1, s2, s3, s4, cat]);
    world_mesh = GeometryBasics.Mesh(bvh)
    f, ax, pl = Makie.mesh(world_mesh; color=:teal)
    center!(ax.scene)
    viewdir = normalize(ax.scene.camera.view_direction[])
end

hitpoints, centroid = RayCaster.get_centroid(bvh, viewdir)


begin
    @time "hitpoints" hitpoints, centroid = RayCaster.get_centroid(bvh, viewdir)
    @time "illum" illum = RayCaster.get_illumination(bvh, viewdir)
    @time "viewf_matrix" viewf_matrix = RayCaster.view_factors(bvh, rays_per_triangle=1000)
    viewfacts = map(i-> Float32(sum(view(viewf_matrix, :, i))), 1:length(bvh.primitives))
    world_mesh = GeometryBasics.Mesh(bvh)
    N = length(world_mesh.faces)
    areas = map(i-> area(world_mesh.position[world_mesh.faces[i]]), 1:N)
    # View factors
    f, ax, pl = mesh(world_mesh, color=:blue)
    per_face_vf = FaceView((viewfacts), [GLTriangleFace(i) for i in 1:N])
    viewfact_mesh = GeometryBasics.mesh(world_mesh, color=per_face_vf)
    pl = Makie.mesh(
        f[1, 2],
        viewfact_mesh, colormap=[:black, :red], axis=(; show_axis=false),
<<<<<<< HEAD
        shading=false, highclip=:red, lowclip=:black
    )
=======
        shading=false, highclip=:red, lowclip=:black, colorscale=sqrt,)
>>>>>>> f124a22a

    # Centroid
    cax, pl = Makie.mesh(f[2, 1], world_mesh, color=(:blue, 0.5), axis=(; show_axis=false), transparency=true)

    eyepos = cax.scene.camera.eyeposition[]
    depth = map(x-> norm(x .- eyepos), hitpoints)
    meshscatter!(cax, hitpoints, color=depth, colormap=[:gray, :black], markersize=0.01)
    meshscatter!(cax, centroid, color=:red, markersize=0.05)

    # Illum
    pf = FaceView(100f0 .* (illum ./ areas), [GLTriangleFace(i) for i in 1:N])
    illum_mesh = GeometryBasics.mesh(world_mesh, color=pf)

    Makie.mesh(f[2, 2], illum_mesh, colormap=[:black, :yellow], colorscale=sqrt, shading=false, axis=(; show_axis=false))

    Label(f[0, 1], "Scene ($(length(bvh.primitives)) triangles)", tellwidth=false, fontsize=20)
    Label(f[0, 2], "Viewfactors", tellwidth=false, fontsize=20)
    Label(f[3, 1], "Centroid", tellwidth=false, fontsize=20)
    Label(f[3, 2], "Illumination", tellwidth=false, fontsize=20)

    f
end


using KernelAbstractions, Atomix

function random_scatter_kernel!(bvh, triangle, u, v, normal)
    point = RayCaster.random_triangle_point(triangle)
    o = point .+ (normal .* 0.01f0) # Offset so it doesn't self intersect
    dir = RayCaster.random_hemisphere_uniform(normal, u, v)
    ray = RayCaster.Ray(; o=o, d=dir)
    hit, prim, _ = RayCaster.intersect!(bvh, ray)
    return hit, prim
end

import GeometryBasics as GB

@kernel function viewfact_ka_kernel!(result, bvh, primitives, rays_per_triangle)
    idx = @index(Global)
    prim_idx = ((UInt32(idx) - UInt32(1)) ÷ rays_per_triangle) + UInt32(1)
    if prim_idx <= length(primitives)
        triangle, u, v, normal = primitives[prim_idx]
        hit, prim = random_scatter_kernel!(bvh, triangle, u, v, normal)
        if hit && prim.material_idx !== triangle.material_idx
            # weigh by angle?
            Atomix.@atomic result[triangle.material_idx, prim.material_idx] += 1
        end
    end
end

function view_factors!(result, bvh, prim_info, rays_per_triangle=10000)

    backend = get_backend(result)
    workgroup = 256
    total_rays = length(bvh.primitives) * rays_per_triangle
    per_workgroup = total_rays ÷ workgroup
    final_rays = per_workgroup * workgroup
    per_triangle = final_rays ÷ length(bvh.primitives)

    kernel = viewfact_ka_kernel!(backend, 256)
    kernel(result, bvh, prim_info, UInt32(per_triangle); ndrange = final_rays)
    return result
end

result = zeros(UInt32, length(bvh.primitives), length(bvh.primitives))
using AMDGPU
prim_info = map(bvh.primitives) do triangle
    n = GB.orthogonal_vector(Vec3f, GB.Triangle(triangle.vertices...))
    normal = normalize(Vec3f(n))
    u, v = RayCaster.get_orthogonal_basis(normal)
    return triangle, u, v, normal
end
bvh_gpu = RayCaster.to_gpu(ROCArray, bvh)
result_gpu = ROCArray(result)
prim_info_gpu = ROCArray(prim_info)
@time begin
    view_factors!(result_gpu, bvh_gpu, prim_info_gpu, 10000)
    KernelAbstractions.synchronize(get_backend(result_gpu))
end;



@kernel function viewfact_ka_kernel2!(result, bvh, primitives, rays_per_triangle)
    idx = @index(Global)
    prim_idx = ((UInt32(idx) - UInt32(1)) ÷ rays_per_triangle) + UInt32(1)
    if prim_idx <= length(primitives)
        triangle, u, v, normal = primitives[prim_idx]
        hit, prim = random_scatter_kernel!(bvh, triangle, u, v, normal)
        if hit && prim.material_idx !== triangle.material_idx
            # weigh by angle?
            @inbounds result[idx] = UInt32(1)
        end
    end
end


function view_factors2!(result, bvh, prim_info, per_triangle)
    backend = get_backend(result)
    kernel = viewfact_ka_kernel2!(backend, 256)
    kernel(result, bvh, prim_info, UInt32(per_triangle); ndrange = length(result))
    return result
end


using AMDGPU
workgroup = 256
rays_per_triangle = 10000
total_rays = length(bvh.primitives) * rays_per_triangle
per_workgroup = total_rays ÷ workgroup
final_rays = per_workgroup * workgroup
per_triangle = final_rays ÷ length(bvh.primitives)
result = zeros(UInt32, final_rays)

final_rays / 10^6

prim_info = map(bvh.primitives) do triangle
    n = GB.orthogonal_vector(Vec3f, GB.Triangle(triangle.vertices...))
    normal = normalize(Vec3f(n))
    u, v = RayCaster.get_orthogonal_basis(normal)
    return triangle, u, v, normal
end

bvh_gpu = RayCaster.to_gpu(ROCArray, bvh)
result_gpu = ROCArray(result)
prim_info_gpu = ROCArray(prim_info)
@time begin
    view_factors2!(result_gpu, bvh_gpu, prim_info_gpu, per_triangle)
    KernelAbstractions.synchronize(get_backend(result_gpu))
end;

@time view_factors2!(result, bvh, prim_info, per_triangle)
@code_warntype random_scatter_kernel!(bvh, prim_info[1]...)<|MERGE_RESOLUTION|>--- conflicted
+++ resolved
@@ -39,13 +39,8 @@
     pl = Makie.mesh(
         f[1, 2],
         viewfact_mesh, colormap=[:black, :red], axis=(; show_axis=false),
-<<<<<<< HEAD
-        shading=false, highclip=:red, lowclip=:black
+        shading=false, highclip=:red, lowclip=:black,  colorscale=sqrt,
     )
-=======
-        shading=false, highclip=:red, lowclip=:black, colorscale=sqrt,)
->>>>>>> f124a22a
-
     # Centroid
     cax, pl = Makie.mesh(f[2, 1], world_mesh, color=(:blue, 0.5), axis=(; show_axis=false), transparency=true)
 
