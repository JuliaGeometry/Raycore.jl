--- conflicted
+++ resolved
@@ -100,17 +100,14 @@
     KA.synchronize(backend)
     return img
 end
-<<<<<<< HEAD
 # using AMDGPU
 # ArrayType = ROCArray
 # using CUDA
 # ArrayType = CuArray
 
-using Metal
-ArrayType = MtlArray
-=======
-
->>>>>>> 2241e613
+# using Metal
+# ArrayType = MtlArray
+
 preserve = []
 gpu_scene = to_gpu(ArrayType, scene; preserve=preserve);
 gpu_img = ArrayType(zeros(RGBf, res, res));
